[workspace]
members = ["crates/*"]
resolver = "2"

[workspace.package]
edition = "2021"
version = "0.8.5"
authors = ["The Wasmtime Project Developers"]
license = "Apache-2.0 WITH LLVM-exception"

[workspace.dependencies]
anyhow = "1"
base64 = "0.22"
bytes = "1.8"
docker_credential = "1.2.1"
etcetera = "0.8"
futures-util = "0.3.30"
oci-client = { version = "0.14", default-features = false, features = [
    "rustls-tls",
] }
oci-wasm = { version = "0.2", default-features = false, features = [
    "rustls-tls",
] }
semver = "1.0.23"
serde = { version = "1.0", features = ["derive"] }
serde_json = "1"
sha2 = "0.10"
tempfile = "3.10.1"
testcontainers = { version = "0.23" }
thiserror = "1.0"
tokio = "1.35.1"
tokio-util = "0.7.10"
toml = "0.8"
tracing = "0.1.40"
tracing-subscriber = { version = "0.3.18", default-features = false, features = [
    "fmt",
    "env-filter",
] }
<<<<<<< HEAD
wasm-pkg-common = { version = "0.8.2", path = "crates/wasm-pkg-common" }
wasm-pkg-client = { version = "0.8.2", path = "crates/wasm-pkg-client" }
wasm-metadata = "0.220"
wit-component = "0.220"
wit-parser = "0.220"
wasm-pkg-core = { version = "0.8.2", path = "crates/wasm-pkg-core" }
=======
wasm-pkg-common = { version = "0.8.5", path = "crates/wasm-pkg-common" }
wasm-pkg-client = { version = "0.8.5", path = "crates/wasm-pkg-client" }
wasm-pkg-core = { version = "0.8.5", path = "crates/wasm-pkg-core" }
wasm-metadata = "0.219"
wit-component = "0.219"
wit-parser = "0.219"
>>>>>>> cff51c1d
<|MERGE_RESOLUTION|>--- conflicted
+++ resolved
@@ -36,18 +36,9 @@
     "fmt",
     "env-filter",
 ] }
-<<<<<<< HEAD
-wasm-pkg-common = { version = "0.8.2", path = "crates/wasm-pkg-common" }
-wasm-pkg-client = { version = "0.8.2", path = "crates/wasm-pkg-client" }
+wasm-pkg-common = { version = "0.8.5", path = "crates/wasm-pkg-common" }
+wasm-pkg-client = { version = "0.8.5", path = "crates/wasm-pkg-client" }
 wasm-metadata = "0.220"
 wit-component = "0.220"
 wit-parser = "0.220"
-wasm-pkg-core = { version = "0.8.2", path = "crates/wasm-pkg-core" }
-=======
-wasm-pkg-common = { version = "0.8.5", path = "crates/wasm-pkg-common" }
-wasm-pkg-client = { version = "0.8.5", path = "crates/wasm-pkg-client" }
-wasm-pkg-core = { version = "0.8.5", path = "crates/wasm-pkg-core" }
-wasm-metadata = "0.219"
-wit-component = "0.219"
-wit-parser = "0.219"
->>>>>>> cff51c1d
+wasm-pkg-core = { version = "0.8.5", path = "crates/wasm-pkg-core" }